--- conflicted
+++ resolved
@@ -109,27 +109,14 @@
     }
 }
 
-<<<<<<< HEAD
-impl EnhancedInputPlugin {
-    fn update(
-        mut commands: Commands,
-        mut input_state: ActionsInputState,
-        time: Res<Time<Virtual>>, // We explicitly use `Virtual` to have access to `relative_speed`.
-        mut instances: ResMut<ContextInstances>,
-    ) {
-        input_state.update_state();
-        instances.update(&mut commands, &mut input_state, &time);
-    }
-=======
 fn update(
     mut commands: Commands,
-    mut reader: InputReader,
+    mut input_state: ActionsInputState,
     time: Res<Time<Virtual>>, // We explicitly use `Virtual` to have access to `relative_speed`.
     mut instances: ResMut<ContextInstances>,
 ) {
-    reader.update_state();
-    instances.update(&mut commands, &mut reader, &time);
->>>>>>> 15eb613a
+    input_state.update_state();
+    instances.update(&mut commands, &mut input_state, &time);
 }
 
 /// Label for the system that updates input context instances.
